--- conflicted
+++ resolved
@@ -4,13 +4,9 @@
 python -m desisim.test.integration_test_quickgen
 """
 import os
-<<<<<<< HEAD
 import sys
-from desisim import io
-=======
 import desisim.io
 import desispec.io
->>>>>>> c5fafa6d
 import desispec.pipeline as pipe
 import desispec.log as logging
 
