--- conflicted
+++ resolved
@@ -90,19 +90,10 @@
 def simulate_one_healpix(ifilename,args,model,obsconditions,decam_and_wise_filters,footprint_healpix_weight,footprint_healpix_nside,bal=None) :
     log = get_logger()
 
-<<<<<<< HEAD
-    # set random seed for this particular HEALPix
-    np.random.seed(seed)
-
-    # read the header of the tranmission file to find the healpix pixel number,
-    # nside and the HEALPix scheme. If this fails, try to guess it from the 
-    # filename (for backward compatibility)
-    
-=======
-    # read the header of the tranmission file to find the healpix pixel number, nside
-    # and if we are lucky the scheme.
-    # if this fails, try to guess it from the filename (for backward compatibility)
->>>>>>> 07123052
+    # read the header of the tranmission file to find the healpix pixel 
+    # number, nside and if we are lucky the scheme. If this fails, try to 
+    # guess it from the filename (for backward compatibility)
+
     healpix=-1
     nside=-1
     hpxnest=True
@@ -150,7 +141,6 @@
     seed = get_pixel_seed(healpix, nside, global_seed)
     # use this seed to generate future random numbers
     np.random.seed(seed)
-
 
     zbest_filename = None
     if args.outfile :
