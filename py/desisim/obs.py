--- conflicted
+++ resolved
@@ -40,31 +40,16 @@
             fiber_index+=1                    
     return fibermap
 
-def new_exposure(flavor, nspec=5000, night=None, expid=None, tileid=None, \
-<<<<<<< HEAD
-                 airmass=1.0, exptime=None, testslit=False,\
+def new_exposure(flavor, nspec=5000, night=None, expid=None, tileid=None,
+                 airmass=1.0, exptime=None, seed=None, testslit=False,
                  arc_lines_filename=None, flat_spectrum_filename=None):
-=======
-    airmass=1.0, exptime=None, seed=None):
->>>>>>> 8f61dc07
+    
     """
     Create a new exposure and output input simulation files.
     Does not generate pixel-level simulations or noisy spectra.
 
     Args:
         flavor: 'arc', 'flat', 'bright', 'dark', 'bgs', 'mws', ...
-<<<<<<< HEAD
-        nspec (optional): integer number of spectra to simulate
-        night (optional): YEARMMDD string
-        expid (optional): positive integer exposure ID
-        tileid (optional): tile ID
-        airmass (optional): airmass, default 1.0
-        testslit (optional): simulate test slit if True, default False
-        arc_lines_filename (option) : use alternate arc lines filename (used if flavor="arc")
-        flat_spectrum_filename (option) : use alternate flat spectrum filename (used if flavor="flat")
-        
-    
-=======
 
     Options:
         nspec : integer number of spectra to simulate
@@ -74,8 +59,10 @@
         airmass : airmass, default 1.0
         exptime : exposure time in seconds
         seed : random seed
-
->>>>>>> 8f61dc07
+        testslit : simulate test slit if True, default False
+        arc_lines_filename : use alternate arc lines filename (used if flavor="arc")
+        flat_spectrum_filename : use alternate flat spectrum filename (used if flavor="flat")
+
     Writes:
         $DESI_SPECTRO_SIM/$PIXPROD/{night}/fibermap-{expid}.fits
         $DESI_SPECTRO_SIM/$PIXPROD/{night}/simspec-{expid}.fits
@@ -107,25 +94,18 @@
     params = desimodel.io.load_desiparams()
     flavor = flavor.lower()
     if flavor == 'arc':
-<<<<<<< HEAD
         if arc_lines_filename is None :
-            infile = os.getenv('DESI_ROOT')+'/spectro/templates/calib/v0.2/arc-lines-average.fits'
+            infile = os.getenv('DESI_ROOT')+'/spectro/templates/calib/v0.3/arc-lines-average-in-vacuum.fits'
         else :
             infile = arc_lines_filename
         d = fits.getdata(infile, 1)
-=======
-        infile = os.getenv('DESI_ROOT')+'/spectro/templates/calib/v0.3/arc-lines-average-in-vacuum.fits'
-        d = fits.getdata(infile, 1)
-        wave = d['VACUUM_WAVE']
-        phot = d['ELECTRONS']
->>>>>>> 8f61dc07
         
         keys = d.columns.names
         wave=None
         phot=None
         if phot is None :
             try :
-                wave = d['AIRWAVE']
+                wave = d['VACUUM_WAVE']
                 phot = d['ELECTRONS']
             except KeyError:
                 pass
@@ -158,14 +138,12 @@
             truth['PHOT_'+channel] = np.tile(phot[ii], nspec).reshape(nspec, len(ii))
 
     elif flavor == 'flat':
-<<<<<<< HEAD
+        
         if flat_spectrum_filename is None :
-            infile = os.getenv('DESI_ROOT')+'/spectro/templates/calib/v0.2/flat-3100K-quartz-iodine.fits'
+            infile = os.getenv('DESI_ROOT')+'/spectro/templates/calib/v0.3/flat-3100K-quartz-iodine.fits'
         else :
             infile = flat_spectrum_filename
-=======
-        infile = os.getenv('DESI_ROOT')+'/spectro/templates/calib/v0.3/flat-3100K-quartz-iodine.fits'
->>>>>>> 8f61dc07
+
         flux = fits.getdata(infile, 0)
         hdr = fits.getheader(infile, 0)
         wave = desispec.io.util.header2wave(hdr)
