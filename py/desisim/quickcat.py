--- conflicted
+++ resolved
@@ -128,7 +128,6 @@
     Simple model to get the redshift effiency from the observational conditions or observed magnitudes+redshuft
 
     Args:
-<<<<<<< HEAD
         simtype: ELG, LRG, QSO, MWS, BGS
         targets: target catalog table; currently used only for TARGETID
         truth: truth table with OIIFLUX, TRUEZ
@@ -141,22 +140,6 @@
            'LINTRANS': array of atmospheric transparency during spectro obs; floats [0-1]
            'MOONFRAC': array of moonfraction values on a tile.
            'SEEING': array of FWHM seeing during spectroscopic observation on a tile.
-=======
-        truetype: string, could be 'ELG', 'LRG', 'QSO', 'STAR', 'SKY', or 'UNKNOWN'
-        truez: array of true redshift values.
-        targets_in_tile: dictionary. Keys correspond to tileids, its values are the 
-            arrays of targetids observed in that tile.
-
-        obsconditions: Table or ndarray with the observational conditions for every tile,
-        including the following columns
-            TILEID: array of tile IDs
-            AIRMASS: array of airmass values on a tile
-            EBMV: array of E(B-V) values on a tile
-            LINTRANS: array of atmospheric transparency during spectro obs; floats [0-1]
-            MOONFRAC: array of moonfraction values on a tile.
-            SEEING: array of FWHM seeing during spectroscopic observation on a tile.
-        flux: Dictionary including the relevant flux values (TBD) to diagnose redshift efficiency.
->>>>>>> 9b6d3ec3
            
     Outputs:
         p: array marking the probability to get this redshift right. This must have the size of targetid.
@@ -475,11 +458,8 @@
                   'Known types are {}'.format(list(_sigma_v.keys()))
             log.warning(msg)
 
-<<<<<<< HEAD
     return zout, zerr, zwarn
 
-=======
->>>>>>> 9b6d3ec3
 def get_median_obsconditions(tileids):
     """
     Gets the observational conditions for a set of tiles.
@@ -501,7 +481,6 @@
     tiles = desimodel.io.load_tiles()
     tileids = np.asarray(tileids)
     ii = np.in1d(tiles['TILEID'], tileids)
-<<<<<<< HEAD
     
     tiles = tiles[ii]
     assert len(tiles) == len(tileids)
@@ -511,17 +490,6 @@
     j = np.argsort(tiles['TILEID'])
     k = np.argsort(i)
     
-=======
-    
-    tiles = tiles[ii]
-    assert len(tiles) == len(tileids)
-    
-    #- Sort tiles to match order of tileids
-    i = np.argsort(tileids)
-    j = np.argsort(tiles['TILEID'])
-    k = np.argsort(i)
-    
->>>>>>> 9b6d3ec3
     tiles = tiles[j[k]]
     assert np.all(tiles['TILEID'] == tileids)
 
@@ -655,31 +623,10 @@
 
     #- Add ZERR and ZWARN
     ### print('Adding ZERR and ZWARN')
-<<<<<<< HEAD
     if perfect:
         newzcat['Z'] = truth['TRUEZ'].copy()
         newzcat['ZERR'] = np.zeros(nz, dtype=np.float32)
         newzcat['ZWARN'] = np.zeros(nz, dtype=np.int32)
-=======
-    if not perfect:
-        #- GALAXY -> ELG, LRG, BGS
-        objtype = newzcat['SPECTYPE'].copy()
-        isLRG = (objtype == 'GALAXY') & ((targets['DESI_TARGET'] & desi_mask.LRG) != 0)
-        isELG = (objtype == 'GALAXY') & ((targets['DESI_TARGET'] & desi_mask.ELG) != 0)
-        isBGS = (objtype == 'GALAXY') & ((targets['DESI_TARGET'] & bgs_mask.BGS_BRIGHT) != 0)
-        isBGS |= (objtype == 'GALAXY') & ((targets['DESI_TARGET'] & bgs_mask.BGS_FAINT) != 0)
-        objtype[isLRG] = 'LRG'
-        objtype[isELG] = 'ELG'
-        objtype[isBGS] = 'BGS'
-
-        if obsconditions is None:
-            obsconditions = get_median_obsconditions(tileids)
-
-        #get the redshifts
-        z, zerr, zwarn = get_observed_redshifts(objtype, newzcat['Z'], newzcat['TARGETID'], targets_in_tile, obsconditions)
-
-        newzcat['Z'] = z  #- update with noisy redshift
->>>>>>> 9b6d3ec3
     else:
         # get the observational conditions for the current tilefiles
         if obsconditions is None:
