--- conflicted
+++ resolved
@@ -73,11 +73,7 @@
         - PIP_DEPENDENCIES=""
         # These packages will only be installed if we really need them.
         - PIP_ALL_DEPENDENCIES="speclite==${SPECLITE_VERSION} coveralls fitsio healpy"
-        # - PIP_ALL_DEPENDENCIES="speclite coveralls fitsio"
-<<<<<<< HEAD
-        # - PIP_ALL_DEPENDENCIES="coveralls fitsio"
-=======
->>>>>>> 5abc6e4c
+        # - PIP_ALL_DEPENDENCIES="speclite coveralls fitsio healpy"
         # These pip packages need to be installed in a certain order, so we
         # do that separately from the astropy/ci-helpers scripts.
         - DESIHUB_PIP_DEPENDENCIES="desiutil=${DESIUTIL_VERSION}"
